--- conflicted
+++ resolved
@@ -425,16 +425,11 @@
         // Get work to find working directory
         let work = self.db.get_work_by_id(session.work_id)?;
 
-<<<<<<< HEAD
         // Use working_directory if set, otherwise fall back to project.path or default
-        if let Some(working_directory) = work.working_directory {
-            Ok(ToolExecutor::new(PathBuf::from(working_directory)))
+        let mut executor = if let Some(working_directory) = work.working_directory {
+            ToolExecutor::new(PathBuf::from(working_directory))
         } else if let Some(project_id) = work.project_id {
             // Fallback to project path for backward compatibility with old Work items
-=======
-        let mut executor = if let Some(project_id) = work.project_id {
-            // Get project to find project path
->>>>>>> 10e5b3fd
             let project = self.db.get_project_by_id(project_id)?;
             ToolExecutor::new(PathBuf::from(project.path))
         } else {
