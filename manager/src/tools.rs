--- conflicted
+++ resolved
@@ -75,11 +75,7 @@
             ToolRequest::ListFiles(req) => self.list_files(req).await,
             ToolRequest::ReadFile(req) => self.read_file(req).await,
             ToolRequest::WriteFile(req) => self.write_file(req).await,
-<<<<<<< HEAD
-            ToolRequest::Grep(req) => self.grep(req).await,
-=======
             ToolRequest::Grep(req) => self.grep_search(req).await,
->>>>>>> 1840004b
         }
     }
 
@@ -238,53 +234,18 @@
     async fn write_file(&self, request: WriteFileRequest) -> Result<ToolResponse> {
         let target_path = self.validate_and_resolve_path(&request.path)?;
 
-<<<<<<< HEAD
+        // Check if file exists for metadata
+        let file_exists = target_path.exists();
+
         // Create parent directories if requested
-        if request.create_dirs.unwrap_or(false) {
+        if request.create_dirs.unwrap_or(false) || request.create_if_not_exists.unwrap_or(false) {
             if let Some(parent) = target_path.parent() {
                 fs::create_dir_all(parent)?;
             }
         }
 
-        // Check if file exists for metadata
-        let existed = target_path.exists();
-        let mut bytes_written = 0;
-
-        if request.append.unwrap_or(false) && existed {
-            // Append to existing file
-            let mut file = fs::OpenOptions::new()
-                .append(true)
-                .open(&target_path)?;
-            use std::io::Write;
-            bytes_written = file.write(request.content.as_bytes())?;
-        } else {
-            // Write new file or overwrite existing
-            fs::write(&target_path, &request.content)?;
-            bytes_written = request.content.len();
-        }
-
-        Ok(ToolResponse::WriteFile(WriteFileResponse {
-            path: request.path,
-            bytes_written: bytes_written as u64,
-            created: !existed,
-            modified: existed,
-        }))
-    }
-
-    /// Search for patterns in files using grep-like functionality
-    async fn grep(&self, request: GrepRequest) -> Result<ToolResponse> {
-        use regex::RegexBuilder;
-=======
-        // Check if file exists for create_if_not_exists logic
-        let file_exists = target_path.exists();
-
         // Handle create_if_not_exists flag
-        if !file_exists && request.create_if_not_exists.unwrap_or(false) {
-            // Create parent directories if they don't exist
-            if let Some(parent) = target_path.parent() {
-                fs::create_dir_all(parent)?;
-            }
-        } else if !file_exists {
+        if !file_exists && !request.create_if_not_exists.unwrap_or(false) && !request.create_dirs.unwrap_or(false) {
             return Ok(ToolResponse::Error(ToolErrorResponse {
                 tool: "write_file".to_string(),
                 error: "FileNotFound".to_string(),
@@ -320,29 +281,33 @@
             request.content
         };
 
-        // Write the content to file
-        match fs::write(&target_path, &content_to_write) {
-            Ok(_) => {
-                let bytes_written = content_to_write.len() as u64;
-                Ok(ToolResponse::WriteFile(WriteFileResponse {
-                    path: request.path,
-                    success: true,
-                    bytes_written,
-                    created: !file_exists,
-                }))
-            }
-            Err(e) => Ok(ToolResponse::Error(ToolErrorResponse {
-                tool: "write_file".to_string(),
-                error: "WriteError".to_string(),
-                message: format!("Failed to write file {}: {}", request.path, e),
-            })),
-        }
+        let mut bytes_written = 0;
+
+        if request.append.unwrap_or(false) && file_exists {
+            // Append to existing file
+            let mut file = fs::OpenOptions::new()
+                .append(true)
+                .open(&target_path)?;
+            use std::io::Write;
+            bytes_written = file.write(content_to_write.as_bytes())?;
+        } else {
+            // Write new file or overwrite existing
+            fs::write(&target_path, &content_to_write)?;
+            bytes_written = content_to_write.len();
+        }
+
+        Ok(ToolResponse::WriteFile(WriteFileResponse {
+            path: request.path,
+            success: true,
+            bytes_written: bytes_written as u64,
+            created: !file_exists,
+            modified: file_exists,
+        }))
     }
 
     /// Search files using grep
     async fn grep_search(&self, request: GrepRequest) -> Result<ToolResponse> {
-        use regex::Regex;
->>>>>>> 1840004b
+        use regex::{Regex, RegexBuilder};
 
         let search_path = if let Some(path) = &request.path {
             self.validate_and_resolve_path(path)?
@@ -358,7 +323,6 @@
             }));
         }
 
-<<<<<<< HEAD
         // Compile regex pattern
         let regex = RegexBuilder::new(&request.pattern)
             .case_insensitive(!request.case_sensitive.unwrap_or(false))
@@ -380,33 +344,17 @@
 
         let mut matches = Vec::new();
         let mut files_searched = 0;
-        let max_results = request.max_results.unwrap_or(100);
-
-        // Walk through files
-        for entry in WalkDir::new(&search_path) {
-=======
-        // Create regex pattern
-        let pattern = if request.case_sensitive.unwrap_or(false) {
-            Regex::new(&request.pattern)
-        } else {
-            Regex::new(&format!("(?i){}", request.pattern))
-        }.map_err(|e| ToolError::SerializationError(format!("Invalid regex pattern: {}", e)))?;
-
-        // Collect matches
-        let mut matches = Vec::new();
-        let mut files_searched = 0;
         let max_results = request.max_results.unwrap_or(100) as usize;
 
         // Use walkdir for recursive search if requested
         let recursive = request.recursive.unwrap_or(true);
         let walker = if recursive {
-            walkdir::WalkDir::new(&search_path)
+            WalkDir::new(&search_path)
         } else {
-            walkdir::WalkDir::new(&search_path).max_depth(1)
+            WalkDir::new(&search_path).max_depth(1)
         };
 
         for entry in walker {
->>>>>>> 1840004b
             let entry = entry.map_err(|e| ToolError::IoError(e.to_string()))?;
 
             // Skip directories
@@ -414,7 +362,6 @@
                 continue;
             }
 
-<<<<<<< HEAD
             // Check include/exclude patterns
             let file_path = entry.path();
             let relative_path = file_path.strip_prefix(&search_path)
@@ -433,46 +380,18 @@
                 if exclude_re.is_match(&relative_path) {
                     continue;
                 }
-=======
+            }
+
             // Skip files that don't match common patterns (like .gitignore)
             let file_name = entry.file_name().to_string_lossy();
             if file_name.starts_with('.') || file_name == "target" || file_name == "node_modules" {
                 continue;
->>>>>>> 1840004b
             }
 
             files_searched += 1;
 
-<<<<<<< HEAD
             // Search file content
-            if let Ok(content) = fs::read_to_string(file_path) {
-                for (line_num, line) in content.lines().enumerate() {
-                    for mat in regex.find_iter(line) {
-                        matches.push(GrepMatch {
-                            file_path: relative_path.to_string(),
-                            line_number: (line_num + 1) as u32,
-                            line_content: line.to_string(),
-                            match_start: mat.start() as u32,
-                            match_end: mat.end() as u32,
-                            matched_text: mat.as_str().to_string(),
-                        });
-
-                        // Check if we've reached the max results limit
-                        if matches.len() >= max_results as usize {
-                            break;
-                        }
-                    }
-
-                    if matches.len() >= max_results as usize {
-                        break;
-                    }
-                }
-            }
-
-            if matches.len() >= max_results as usize {
-=======
-            // Read file content and search manually
-            let content = match fs::read_to_string(entry.path()) {
+            let content = match fs::read_to_string(file_path) {
                 Ok(content) => content,
                 Err(_) => continue, // Skip files we can't read
             };
@@ -484,20 +403,15 @@
                 }
 
                 // Find all matches in this line
-                for mat in pattern.find_iter(line) {
+                for mat in regex.find_iter(line) {
                     if matches.len() >= max_results {
                         break;
                     }
 
                     let matched_text = mat.as_str().to_string();
 
-                    let relative_path = entry.path().strip_prefix(&search_path)
-                        .unwrap_or(entry.path())
-                        .to_string_lossy()
-                        .to_string();
-
                     let grep_match = GrepMatch {
-                        file_path: relative_path,
+                        file_path: relative_path.to_string(),
                         line_number: if request.include_line_numbers.unwrap_or(true) {
                             Some((line_num + 1) as u32)
                         } else {
@@ -515,20 +429,12 @@
 
             // Stop if we've reached the max results limit
             if matches.len() >= max_results {
->>>>>>> 1840004b
                 break;
             }
         }
 
-<<<<<<< HEAD
-        let truncated = matches.len() >= max_results as usize;
-
         let total_matches = matches.len() as u32;
-=======
-        let total_matches = matches.len() as u32;
-        let truncated = total_matches >= max_results as u32;
-
->>>>>>> 1840004b
+        let truncated = matches.len() >= max_results;
         Ok(ToolResponse::Grep(GrepResponse {
             pattern: request.pattern,
             matches,
@@ -728,6 +634,8 @@
         let request = WriteFileRequest {
             path: "test.txt".to_string(),
             content: "Hello World".to_string(),
+            create_dirs: None,
+            append: None,
             search: None,
             replace: None,
             create_if_not_exists: Some(true),
@@ -764,6 +672,8 @@
         let request = WriteFileRequest {
             path: "test.txt".to_string(),
             content: "".to_string(), // Not used in search/replace
+            create_dirs: None,
+            append: None,
             search: Some("old".to_string()),
             replace: Some("new".to_string()),
             create_if_not_exists: None,
@@ -801,6 +711,8 @@
         let request = GrepRequest {
             pattern: "fn \\w+\\(\\)".to_string(),
             path: None,
+            include_pattern: None,
+            exclude_pattern: None,
             recursive: Some(false),
             case_sensitive: Some(false),
             include_line_numbers: Some(true),
