--- conflicted
+++ resolved
@@ -250,9 +250,7 @@
             servers: Vec::new(),
             settings: None,
             supported_models: Vec::new(),
-<<<<<<< HEAD
             worktree_branches: Vec::new(),
-=======
             users: Vec::new(),
             filtered_users: Vec::new(),
             user_search_query: String::new(),
@@ -276,7 +274,6 @@
             updating_user: false,
             update_team_result: Arc::new(std::sync::Mutex::new(None)),
             updating_team: false,
->>>>>>> e1b624ad
             favorite_projects: std::collections::HashSet::new(),
             projects_default_path_modified: false,
             xai_api_key_input: String::new(),
