--- conflicted
+++ resolved
@@ -141,10 +141,9 @@
 
     // Should have either response content or error handling
     try {
-<<<<<<< HEAD
-      await expect(responseContent.first()).toBeVisible({ timeout: 5000 });
-    } catch {
-      await expect(errorContent.first()).toBeVisible({ timeout: 5000 });
+      await expect(responseContent).toBeVisible({ timeout: 5000 });
+    } catch {
+      await expect(errorContent).toBeVisible({ timeout: 5000 });
     }
   });
 
@@ -232,11 +231,5 @@
     const errorContent = page.locator('[class*="bg-red-100"], [class*="text-red"]');
 
     await expect(responseContent.or(errorContent)).toBeVisible({ timeout: 10000 });
-=======
-      await expect(responseContent).toBeVisible({ timeout: 5000 });
-    } catch {
-      await expect(errorContent).toBeVisible({ timeout: 5000 });
-    }
->>>>>>> a06f2182
   });
 });