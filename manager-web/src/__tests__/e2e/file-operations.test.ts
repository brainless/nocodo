import { expect, test } from './setup';

test.describe('File Operations', () => {
  test('should successfully read and display file contents', async ({ page }) => {
    // Navigate to the dashboard
    await page.goto('/');

    // Wait for the page to load
    await page.waitForTimeout(1000); // Give time for components to render
    await page.waitForSelector('h3:has-text("What would you like to Work on?")');

    // Fill in the prompt for reading README
    const promptTextarea = page.locator('textarea#prompt');
    await promptTextarea.fill('Read the contents of README.md');

    // Tool is now hardcoded to llm-agent per issue #110 - no selection needed

    // Submit the form
    const submitButton = page.locator('button[type="submit"]:has-text("Start Work Session")');
    await submitButton.click();

    // Wait for navigation to work detail page
    await page.waitForURL(/\/work\/work-\d+/);

    // Wait for agent processing
    await page.waitForTimeout(8000); // Give more time for file reading

    // Verify we're on the work detail page
    await expect(page.locator('h1:has-text("Work Details")')).toBeVisible();

    // Check that file content is displayed
    const responseContent = page.locator('[class*="bg-black"], [class*="text-gray-100"]');

    // Wait for content to appear
    await page.waitForSelector('[class*="bg-black"], [class*="text-gray-100"]', { timeout: 15000 });

    // Verify some content is present (should contain README text)
    const contentText = await responseContent.textContent();
    expect(contentText).toBeTruthy();
    expect(contentText!.length).toBeGreaterThan(10); // Should have substantial content
  });

  test('should handle file reading with different file types', async ({ page }) => {
    // Navigate to the dashboard
    await page.goto('/');

    // Wait for the page to load
    await page.waitForTimeout(1000); // Give time for components to render
    await page.waitForSelector('h3:has-text("What would you like to Work on?")');

    // Fill in the prompt for reading package.json
    const promptTextarea = page.locator('textarea#prompt');
    await promptTextarea.fill('Read the contents of package.json');

    // Tool is now hardcoded to llm-agent per issue #110 - no selection needed

    // Submit the form
    const submitButton = page.locator('button[type="submit"]:has-text("Start Work Session")');
    await submitButton.click();

    // Wait for navigation to work detail page
    await page.waitForURL(/\/work\/work-\d+/);

    // Wait for agent processing
    await page.waitForTimeout(8000);

    // Verify we're on the work detail page
    await expect(page.locator('h1:has-text("Work Details")')).toBeVisible();

    // Check for JSON content (should contain package.json structure)
    const responseContent = page.locator('[class*="bg-black"], [class*="text-gray-100"]');
    await page.waitForSelector('[class*="bg-black"], [class*="text-gray-100"]', { timeout: 15000 });

<<<<<<< HEAD
    // Verify some content is present (in mock environment, exact content may vary)
    const contentText = await responseContent.textContent();
    expect(contentText).toBeDefined();
    expect(contentText?.length || 0).toBeGreaterThan(0);
    // In a real scenario, this would contain JSON, but in mock it might be different
    expect(contentText).not.toBe('No output yet');
=======
    // Verify JSON content is present (LLM agent may format differently)
    const contentText = await responseContent.textContent();
    expect(contentText).toBeTruthy();
    expect(contentText!.length).toBeGreaterThan(5); // Should have some content
    // Check for common JSON indicators rather than specific content
    expect(contentText!.toLowerCase()).toMatch(/(package|json|name|version|\{|\}|\[|\])/);
>>>>>>> f94b0c58
  });

  test('should handle file reading errors gracefully', async ({ page }) => {
    // Navigate to the dashboard
    await page.goto('/');

    // Wait for the page to load
    await page.waitForTimeout(1000); // Give time for components to render
    await page.waitForSelector('h3:has-text("What would you like to Work on?")');

    // Fill in the prompt for reading non-existent file
    const promptTextarea = page.locator('textarea#prompt');
    await promptTextarea.fill('Read the contents of nonexistent-file.txt');

    // Tool is now hardcoded to llm-agent per issue #110 - no selection needed

    // Submit the form
    const submitButton = page.locator('button[type="submit"]:has-text("Start Work Session")');
    await submitButton.click();

    // Wait for navigation to work detail page
    await page.waitForURL(/\/work\/work-\d+/);

    // Wait for agent processing
    await page.waitForTimeout(8000);

    // Verify we're on the work detail page
    await expect(page.locator('h1:has-text("Work Details")')).toBeVisible();

    // Check for error handling - should show error message or failed status
    const errorElements = page.locator('[class*="bg-red-100"], [class*="text-red"]');
    const failedBadge = page.locator('[class*="bg-red-100"]');

    // Either error message or failed status should be visible
    try {
      await expect(errorElements.or(failedBadge)).toBeVisible({ timeout: 5000 });
    } catch {
      // If no explicit error, check that work completed (might handle gracefully)
      const completedBadge = page.locator('[class*="bg-green-100"]');
      await expect(completedBadge).toBeVisible();
    }
  });
});<|MERGE_RESOLUTION|>--- conflicted
+++ resolved
@@ -71,21 +71,12 @@
     const responseContent = page.locator('[class*="bg-black"], [class*="text-gray-100"]');
     await page.waitForSelector('[class*="bg-black"], [class*="text-gray-100"]', { timeout: 15000 });
 
-<<<<<<< HEAD
-    // Verify some content is present (in mock environment, exact content may vary)
-    const contentText = await responseContent.textContent();
-    expect(contentText).toBeDefined();
-    expect(contentText?.length || 0).toBeGreaterThan(0);
-    // In a real scenario, this would contain JSON, but in mock it might be different
-    expect(contentText).not.toBe('No output yet');
-=======
     // Verify JSON content is present (LLM agent may format differently)
     const contentText = await responseContent.textContent();
     expect(contentText).toBeTruthy();
     expect(contentText!.length).toBeGreaterThan(5); // Should have some content
     // Check for common JSON indicators rather than specific content
     expect(contentText!.toLowerCase()).toMatch(/(package|json|name|version|\{|\}|\[|\])/);
->>>>>>> f94b0c58
   });
 
   test('should handle file reading errors gracefully', async ({ page }) => {
