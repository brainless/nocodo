import { afterEach, beforeEach, describe, expect, test, vi } from 'vitest';
import { render, screen, waitFor } from '@solidjs/testing-library';
import { SessionsProvider } from '../stores/sessionsStore';
import { apiClient } from '../api';
import type { AiSession, Project } from '../types';

vi.mock('../api');

// Mock the router components
vi.mock('@solidjs/router', () => ({
  A: (props: any) => (
    <a href={props.href} class={props.class} role={props.role} aria-label={props['aria-label']}>
      {props.children}
    </a>
  ),
  MemoryRouter: (props: any) => <div>{props.children}</div>,
  useParams: () => ({ id: 'test-id' }),
  useNavigate: () => vi.fn(),
}));

import AiSessionsList from '../components/AiSessionsList';

// Mock data
const mockProjects: Project[] = [
  {
    id: 'project-456',
    name: 'Test Project 1',
    path: '/test/project1',
    language: 'typescript',
    framework: 'solidjs',
    status: 'active',
    created_at: 1640995200000,
    updated_at: 1640995200000,
  },
  {
    id: 'project-789',
    name: 'Test Project 2',
    path: '/test/project2',
    language: 'javascript',
    framework: 'react',
    status: 'active',
    created_at: 1640995200000,
    updated_at: 1640995200000,
  },
];

const mockSessions: AiSession[] = [
  {
    id: 'session-123',
    project_id: 'project-456',
    tool_name: 'claude',
    status: 'running',
    prompt: 'Test prompt for session 1',
    project_context: 'Test context 1',
    started_at: 1640995200,
    ended_at: null,
  },
  {
    id: 'session-456',
    project_id: 'project-789',
    tool_name: 'gpt-4',
    status: 'completed',
    prompt: 'Test prompt for session 2',
    project_context: 'Test context 2',
    started_at: 1640995100,
    ended_at: 1640995300,
  },
  {
    id: 'session-789',
    project_id: null,
    tool_name: 'claude',
    status: 'failed',
    prompt: 'Test prompt for session 3',
    project_context: null,
    started_at: 1640994800,
    ended_at: 1640995000,
  },
];

// Test wrapper component
const TestWrapper = (props: { children: any }) => {
  return <SessionsProvider>{props.children}</SessionsProvider>;
};

// Setup API mocks
beforeEach(() => {
  vi.resetAllMocks();
  // Mock API calls
  (apiClient.listSessions as any).mockResolvedValue(mockSessions);
  (apiClient.fetchProjects as any).mockResolvedValue(mockProjects);
});

afterEach(() => {
  vi.restoreAllMocks();
});

describe('AiSessionsList Component', () => {
  test('renders loading state initially', async () => {
    // Make API calls slow to test loading state
    (apiClient.listSessions as any).mockImplementation(
      () => new Promise(resolve => setTimeout(() => resolve(mockSessions), 100))
    );

    render(() => <AiSessionsList />, { wrapper: TestWrapper });

    expect(screen.getByText('Loading work...')).toBeInTheDocument();
  });

  test('renders sessions list after loading', async () => {
    render(() => <AiSessionsList />, { wrapper: TestWrapper });

<<<<<<< HEAD
    // AiSessionsList component renders successfully
=======
    await waitFor(() => {
      expect(screen.getByText('Filter Sessions')).toBeInTheDocument();
      expect(
        screen.getByText('Filter sessions by AI tool')
      ).toBeInTheDocument();
    });
>>>>>>> b1283bf5

    // Check that sessions are displayed via SessionRow components
    await waitFor(() => {
      expect(screen.getAllByLabelText('AI Tool: claude')).toHaveLength(2);
      expect(screen.getByLabelText('AI Tool: gpt-4')).toBeInTheDocument();
    });
  });

  test('shows session count', async () => {
    render(() => <AiSessionsList />, { wrapper: TestWrapper });

    await waitFor(() => {
      // Check for count in the main display area, not filter dropdowns
      expect(screen.getByText('3')).toBeInTheDocument();

      // Find the specific element in the top-right count display
      const countElements = screen.getAllByText((_, element) => {
        return element?.textContent?.includes('3 work items') || false;
      });

      // Should have the count display (might have multiple due to filters, but at least one)
      expect(countElements.length).toBeGreaterThanOrEqual(1);
    });
  });

  test('renders empty state when no sessions', async () => {
    (apiClient.listSessions as any).mockResolvedValue([]);

    render(() => <AiSessionsList />, { wrapper: TestWrapper });

    await waitFor(() => {
      expect(screen.getByText('No AI work yet')).toBeInTheDocument();
      expect(
        screen.getByText('Start your first AI work session using the nocodo CLI.')
      ).toBeInTheDocument();
    });
  });

  test('displays error state', async () => {
    const errorMessage = 'Failed to fetch sessions';
    (apiClient.listSessions as any).mockRejectedValue(new Error(errorMessage));

    render(() => <AiSessionsList />, { wrapper: TestWrapper });

    await waitFor(() => {
      expect(screen.getByText('Error Loading Work')).toBeInTheDocument();
      expect(screen.getByText(errorMessage)).toBeInTheDocument();
      expect(screen.getByText('Try Again')).toBeInTheDocument();
    });
  });

  test('renders status badges correctly', async () => {
    render(() => <AiSessionsList />, { wrapper: TestWrapper });

    await waitFor(() => {
      expect(screen.getByLabelText('Work status: running')).toBeInTheDocument();
      expect(screen.getByLabelText('Work status: completed')).toBeInTheDocument();
      expect(screen.getByLabelText('Work status: failed')).toBeInTheDocument();
    });
  });

  test('shows project names correctly', async () => {
    render(() => <AiSessionsList />, { wrapper: TestWrapper });

    await waitFor(() => {
      // Just check that the No Project element is present
      expect(screen.getByText('No Project')).toBeInTheDocument();
    });
  });

  test('displays session prompts', async () => {
    render(() => <AiSessionsList />, { wrapper: TestWrapper });

    await waitFor(() => {
      expect(screen.getByText('Test prompt for session 1')).toBeInTheDocument();
      expect(screen.getByText('Test prompt for session 2')).toBeInTheDocument();
      expect(screen.getByText('Test prompt for session 3')).toBeInTheDocument();
    });
  });

  test('sorts sessions by newest first', async () => {
    render(() => <AiSessionsList />, { wrapper: TestWrapper });

    await waitFor(() => {
      const sessions = screen.getAllByText(/Test prompt for session/);
      // Should be sorted by started_at descending
      expect(sessions[0]).toHaveTextContent('Test prompt for session 1'); // started_at: 1640995200
      expect(sessions[1]).toHaveTextContent('Test prompt for session 2'); // started_at: 1640995100
      expect(sessions[2]).toHaveTextContent('Test prompt for session 3'); // started_at: 1640994800
    });
  });

  test('makes correct API calls on mount', () => {
    render(() => <AiSessionsList />, { wrapper: TestWrapper });

    expect(apiClient.listSessions).toHaveBeenCalled();
    expect(apiClient.fetchProjects).toHaveBeenCalled();
  });
});

describe('AiSessionsList Filters', () => {
  test('renders filter dropdowns with improved accessibility', async () => {
    render(() => <AiSessionsList />, { wrapper: TestWrapper });

    await waitFor(() => {
      expect(screen.getByText('Filter Work')).toBeInTheDocument();
      expect(screen.getByLabelText('Tool')).toBeInTheDocument();
      expect(screen.getByLabelText('Status')).toBeInTheDocument();
      expect(screen.getByText('Filter work by AI tool')).toBeInTheDocument();
      expect(screen.getByText('Filter work by completion status')).toBeInTheDocument();
    });
  });

  test('shows filter options based on available data', async () => {
    render(() => <AiSessionsList />, { wrapper: TestWrapper });

    await waitFor(() => {
      const toolSelect = screen.getByLabelText('Tool');
      expect(toolSelect).toBeInTheDocument();

      const statusSelect = screen.getByLabelText('Status');
      expect(statusSelect).toBeInTheDocument();
    });
  });

  test('shows clear filters option when filters applied', async () => {
    render(() => <AiSessionsList />, { wrapper: TestWrapper });

    await waitFor(() => {
      const toolSelect = screen.getByLabelText('Tool');
      // Simulate selecting a filter (this would need more sophisticated testing in a real scenario)
      expect(toolSelect).toBeInTheDocument();
    });
  });
});<|MERGE_RESOLUTION|>--- conflicted
+++ resolved
@@ -109,16 +109,12 @@
   test('renders sessions list after loading', async () => {
     render(() => <AiSessionsList />, { wrapper: TestWrapper });
 
-<<<<<<< HEAD
-    // AiSessionsList component renders successfully
-=======
     await waitFor(() => {
       expect(screen.getByText('Filter Sessions')).toBeInTheDocument();
       expect(
         screen.getByText('Filter sessions by AI tool')
       ).toBeInTheDocument();
     });
->>>>>>> b1283bf5
 
     // Check that sessions are displayed via SessionRow components
     await waitFor(() => {
