--- conflicted
+++ resolved
@@ -104,8 +104,6 @@
 
     // Create test-logs directory
     fs::create_dir_all("test-logs").context("Failed to create test-logs directory")?;
-<<<<<<< HEAD
-=======
 
     // Clean log files if requested
     if args.clean {
@@ -114,7 +112,6 @@
         let _ = fs::remove_file("test-logs/manager-web.log");
         info!("Log files cleaned");
     }
->>>>>>> a06f2182
 
     // Build manager-web first
     info!("Building manager-web...");
@@ -145,11 +142,7 @@
     // Build manager binary
     info!("Building manager...");
     let manager_build_status = Command::new("cargo")
-<<<<<<< HEAD
-        .args(["build", "--release", "--bin", "nocodo-manager"])
-=======
         .args(["build", "--bin", "nocodo-manager"])
->>>>>>> a06f2182
         .status()
         .context("Failed to build manager")?;
 
@@ -170,11 +163,7 @@
         .open("test-logs/manager.log")
         .context("Failed to create manager.log")?;
 
-<<<<<<< HEAD
-    let mut manager_process = tokio::process::Command::new("./target/release/nocodo-manager")
-=======
     let mut manager_process = tokio::process::Command::new("./target/debug/nocodo-manager")
->>>>>>> a06f2182
         .args(["--config", "~/.config/nocodo/manager.toml"])
         .stdout(Stdio::from(manager_log.try_clone()?))
         .stderr(Stdio::from(manager_log))
@@ -259,21 +248,12 @@
 
     // Cleanup: kill any remaining processes
     info!("Stopping manager...");
-<<<<<<< HEAD
-    std::mem::drop(manager_process.kill());
-    std::mem::drop(manager_process.wait());
-
-    info!("Stopping manager-web...");
-    std::mem::drop(web_process.kill());
-    std::mem::drop(web_process.wait());
-=======
     drop(manager_process.kill());
     drop(manager_process.wait());
 
     info!("Stopping manager-web...");
     drop(web_process.kill());
     drop(web_process.wait());
->>>>>>> a06f2182
 
     info!("All services stopped");
     Ok(())
